<<<<<<< HEAD
## Changes in 0.3.1 (under development)


=======
>>>>>>> baefc82e
## Changes in 0.3.0

* For the xcube-cdse data store, Sentinel-2 pixel data are now first sorted into 
  common native UTM grids per zone, instead of being reprojected individually to the
  user defined target grid. After sorting, resampling and reprojection are applied 
  as needed.
* xcube’s new, faster `reproject_dataset()` method (https://github.com/xcube-dev/xcube/pull/1152)
  is used when reprojection to a different CRS is required.

## Changes in 0.2.0

* CDSE Sentinel-2 Viewing Angle Dataset: The dimension of the viewing angle dataset 
  has been updated to `(time, angle, band, angle_y, angle_x)`.  
* The package `_utils` has been made public and is now called `utils`.
* All data opener-specific open parameters are now consolidated into a single keyword
  argument. This argument holds a dictionary where keys follow the structure
  `<data_type>:<format_id>`.
* Fixed a bug in `"stac-cdse"` for `data_id="sentinel-2-l2a"`, where the filter 
  intended to exclude items with invalid bounding boxes in STAC item was
  not functioning correctly.
* Fixed a bug in `"stac-cdse"` for `data_id="sentinel-2-l2a"` where tiles crossing UTM
  zones were handled inconsistently due to different naming of the CRS variable
  stemming from xcube, depending on whether reprojection or simple resampling was
  applied.


## Changes in 0.1.0

* Initial version of STAC Data Store.
<|MERGE_RESOLUTION|>--- conflicted
+++ resolved
@@ -1,35 +1,29 @@
-<<<<<<< HEAD
-## Changes in 0.3.1 (under development)
-
-
-=======
->>>>>>> baefc82e
-## Changes in 0.3.0
-
-* For the xcube-cdse data store, Sentinel-2 pixel data are now first sorted into 
-  common native UTM grids per zone, instead of being reprojected individually to the
-  user defined target grid. After sorting, resampling and reprojection are applied 
-  as needed.
-* xcube’s new, faster `reproject_dataset()` method (https://github.com/xcube-dev/xcube/pull/1152)
-  is used when reprojection to a different CRS is required.
-
-## Changes in 0.2.0
-
-* CDSE Sentinel-2 Viewing Angle Dataset: The dimension of the viewing angle dataset 
-  has been updated to `(time, angle, band, angle_y, angle_x)`.  
-* The package `_utils` has been made public and is now called `utils`.
-* All data opener-specific open parameters are now consolidated into a single keyword
-  argument. This argument holds a dictionary where keys follow the structure
-  `<data_type>:<format_id>`.
-* Fixed a bug in `"stac-cdse"` for `data_id="sentinel-2-l2a"`, where the filter 
-  intended to exclude items with invalid bounding boxes in STAC item was
-  not functioning correctly.
-* Fixed a bug in `"stac-cdse"` for `data_id="sentinel-2-l2a"` where tiles crossing UTM
-  zones were handled inconsistently due to different naming of the CRS variable
-  stemming from xcube, depending on whether reprojection or simple resampling was
-  applied.
-
-
-## Changes in 0.1.0
-
-* Initial version of STAC Data Store.
+## Changes in 0.3.0
+
+* For the xcube-cdse data store, Sentinel-2 pixel data are now first sorted into 
+  common native UTM grids per zone, instead of being reprojected individually to the
+  user defined target grid. After sorting, resampling and reprojection are applied 
+  as needed.
+* xcube’s new, faster `reproject_dataset()` method (https://github.com/xcube-dev/xcube/pull/1152)
+  is used when reprojection to a different CRS is required.
+
+## Changes in 0.2.0
+
+* CDSE Sentinel-2 Viewing Angle Dataset: The dimension of the viewing angle dataset 
+  has been updated to `(time, angle, band, angle_y, angle_x)`.  
+* The package `_utils` has been made public and is now called `utils`.
+* All data opener-specific open parameters are now consolidated into a single keyword
+  argument. This argument holds a dictionary where keys follow the structure
+  `<data_type>:<format_id>`.
+* Fixed a bug in `"stac-cdse"` for `data_id="sentinel-2-l2a"`, where the filter 
+  intended to exclude items with invalid bounding boxes in STAC item was
+  not functioning correctly.
+* Fixed a bug in `"stac-cdse"` for `data_id="sentinel-2-l2a"` where tiles crossing UTM
+  zones were handled inconsistently due to different naming of the CRS variable
+  stemming from xcube, depending on whether reprojection or simple resampling was
+  applied.
+
+
+## Changes in 0.1.0
+
+* Initial version of STAC Data Store.