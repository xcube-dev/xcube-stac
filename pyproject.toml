--- conflicted
+++ resolved
@@ -31,11 +31,7 @@
     "rioxarray",
     "xarray",
     "xmltodict",
-<<<<<<< HEAD
-    "xcube>=1.11.0"
-=======
     "xcube-core>=1.11.0"
->>>>>>> baefc82e
 ]
 
 [tool.setuptools.dynamic]
